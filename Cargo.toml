[package]
name = "perfcnt"
version = "0.4.4"
authors = ["Gerd Zellweger <mail@gerdzellweger.com>", "Brian Martin <bmartin@twitter.com>"]
description = "Library to configure and read hardware performance counters in rust."
homepage = "https://github.com/gz/rust-perfcnt"
repository = "https://github.com/gz/rust-perfcnt"
documentation = "http://gz.github.io/rust-perfcnt/perfcnt/"
readme = "README.md"
keywords = ["performance", "counter", "events", "pmu", "perf"]
license = "MIT"
edition = '2018'

[dependencies]
bitflags = "1.1.0"
libc = "0.2"
x86 = { version = "0.19.0", features = ["performance-counter"] }
mmap = "0.1.*"
<<<<<<< HEAD
byteorder = "0.5"
nom = "4.2.3"
=======
byteorder = "1.3.1"
nom = "^2.0"
>>>>>>> 4bf5ef59
phf = "0.7.23"

[[bin]]
name = "perfcnt-list"
path = "src/bin/list.rs"

[[bin]]
name = "perfcnt-parse"
path = "src/bin/parse.rs"

[[bin]]
name = "perfcnt-stats"
path = "src/bin/stats.rs"<|MERGE_RESOLUTION|>--- conflicted
+++ resolved
@@ -16,13 +16,8 @@
 libc = "0.2"
 x86 = { version = "0.19.0", features = ["performance-counter"] }
 mmap = "0.1.*"
-<<<<<<< HEAD
-byteorder = "0.5"
+byteorder = "1.3.1"
 nom = "4.2.3"
-=======
-byteorder = "1.3.1"
-nom = "^2.0"
->>>>>>> 4bf5ef59
 phf = "0.7.23"
 
 [[bin]]
